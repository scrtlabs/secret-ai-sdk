--- conflicted
+++ resolved
@@ -1,15 +1,15 @@
-# Secret AI SDK
-The Secret AI SDK provides a simple and convenient way to access Secret Confidential AI models. With this SDK, you can easily integrate Secret's AI capabilities into your own applications and services.
+# Claive AI SDK
+The Claive AI SDK provides a simple and convenient way to access Claive Confidential AI models. With this SDK, you can easily integrate Claive's AI capabilities into your own applications and services.
 
 ## Overview
-The Secret AI SDK is a Python library that enables access to Secret Confidential AI models. The SDK provides a simple and intuitive API that allows you to send requests to Secret's AI models and receive responses in a variety of formats.
+The Claive AI SDK is a Python library that enables access to Claive Confidential AI models. The SDK provides a simple and intuitive API that allows you to send requests to Claive's AI models and receive responses in a variety of formats.
 
 ## Features
-* Access to Secret Confidential AI models
+* Access to Claive Confidential AI models
 * Simple and intuitive API
 
 ## Requirements
-secret-ai-sdk has a list of dependencies as defined in requirements.txt file
+claive-sdk has a list of dependencies as defined in requirements.txt file
 All, but secret-sdk-python, are listed in pyproject.toml file 
 
 You will need to install secret-sdk-python as shown below:
@@ -18,24 +18,19 @@
 ```
 
 ## Installation
-To install the Secret AI SDK, you can use pip:
+To install the Claive AI SDK, you can use pip:
 ```bash
-<<<<<<< HEAD
-pip install secret-ai-sdk
-=======
-pip install git+https://github.com/scrtlabs/claive-sdk.git
->>>>>>> c84823d6
+pip install claive-sdk
 ```
 ## Usage
-Here's an example of how to use the Secret AI SDK:
+Here's an example of how to use the Claive AI SDK:
+```python
+from claive_sdk.claive import ChatClaive
+from claive_sdk.secret import SecretClaive
 
-```python
-from secret_ai_sdk.secret_ai import ChatSecretAI
-from secret_ai_sdk.secret import SecretWorker
+EXAMPLE_MNEMONIC = 'your list of mnemonic words....'
 
-
-<<<<<<< HEAD
-secret_client = SecretWorker()
+secret_client = SecretClaive()
 # You need to provide your private key to sign the messages sent to the smart contract
 pk_hex = secret_client.get_priv_key_from_mnemonic(mnemonic=EXAMPLE_MNEMONIC)
 # You may need to know what confidential models are currently registered with Secret
@@ -44,61 +39,49 @@
 model = your_logic_to_pick_model(models)
 # For the chosen model you may obtain a list of LLM instance URLs to connect to
 urls = secret_client.get_urls(pk_hex, model=model)
-# You previosly exported the env var SECRET_AI_API_KEY=YOUR-API-KEY
-secret_ai_llm = ChatSecretAI(
-    base_url=urls[0],  # in this case we choose to access the first url in the list
-    model=model,  # your previosly selected model
-    temperature=1.
-=======
-secret_client = SecretClaive()
-# Get all the models registered with the smart contracts
-models = secret_client.get_models()
-# For the chosen model you may obtain a list of LLM instance URLs to connect to
-urls = secret_client.get_urls(model=models[0])
 # You previosly exported the env var CLAIVE_AI_API_KEY=YOUR-API-KEY
 claive_llm = ChatClaive(
 base_url=urls[0], # in this case we choose to access the first url in the list
 model=model, # your previosly selected model
 temperature=1.
->>>>>>> c84823d6
 )
 # Define your messages you want to send to the confidential LLM for processing
 messages = [
-    (
-        "system",
-        "You are a helpful assistant that translates English to French. Translate the user sentence.",
-    ),
-    ("human", "I love programming."),
+(
+      "system",
+      "You are a helpful assistant that translates English to French. Translate the user sentence.",
+),
+("human", "I love programming."),
 ]
 # Invoke the llm
-response = secret_ai_llm.invoke(messages, stream=False)
+response = claive_llm.invoke(messages, stream=False)
 print(response.content)
 ```
 
-If you do not need to select a specific LLM URL (let's say your agent does not need to worry about the contextual memory from previous sessions), you can make a simplified call to ChatSecretAI. Given the exported env var SECRET_AI_API_KEY='YOUR_API_KEY':
+If you do not need to select a specific LLM URL (let's say your agent does not need to worry about the contextual memory from previous sessions), you can make a simplified call to ChatClaive. Given the exported env var CLAIVE_AI_API_KEY='YOUR_API_KEY':
 
 ```python
-from secret_ai_sdk.secret_ai import ChatSecretAI
+from claive_sdk.claive import ChatClaive
 
-model = ChatSecretAI(model='llama3.1:70b')
+model = ChatClaive(model='llama3.1:70b')
 
 response = model.invoke([system_message, human_message])
 
 print(response)
 ```
 
-You can reference test_secret_ai.py and test_secret.py to see how we tested the code as it may help you in writing your own implementation.
+You can reference test_claive.py and test_secret.py to see how we tested the code as it may help you in writing your own implementation.
 
 ## API Documentation
-For more information on the Secret AI SDK API, please see our [API documentation](https://docs.scrt.network/secret-network-documentation/secret-ai/sdk).
+For more information on the Claive AI SDK API, please see our [API documentation](https://claive.ai/docs/api).
 
 ## Contributing
-We welcome contributions to the Secret AI SDK. If you're interested in contributing, please see our [contributing guidelines](TODO).
+We welcome contributions to the Claive AI SDK. If you're interested in contributing, please see our [contributing guidelines](https://claive.ai/docs/contributing).
 
 ## License
-The Secret AI SDK is licensed under the [MIT License](https://opensource.org/licenses/MIT).
+The Claive AI SDK is licensed under the [MIT License](https://opensource.org/licenses/MIT).
 
 ## Support
-If you have any questions or need help with the Secret AI SDK, please don't hesitate to contact us:
-* Email: [TODO]
-* GitHub: [https://github.com/scrtlabs/secret-ai-sdk](https://github.com/scrtlabs/secret-ai-sdk)
+If you have any questions or need help with the Claive AI SDK, please don't hesitate to contact us:
+* Email: [support@claive.ai](mailto:support@claive.ai)
+* GitHub: [https://github.com/claive/claive-ai-sdk](https://github.com/claive/claive-ai-sdk)
